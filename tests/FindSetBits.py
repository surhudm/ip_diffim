--- conflicted
+++ resolved
@@ -37,12 +37,6 @@
 verbosity = 1
 logging.Trace_setVerbosity('lsst.ip.diffim', verbosity)
 
-<<<<<<< HEAD
-=======
-diffimDir    = eups.productDir('ip_diffim')
-diffimPolicy = os.path.join(diffimDir, 'policy', 'ImageSubtractStageDictionary.paf')
-
->>>>>>> f46821ff
 class DiffimTestCases(unittest.TestCase):
     
     def setUp(self):
