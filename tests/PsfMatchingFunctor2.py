--- conflicted
+++ resolved
@@ -46,23 +46,12 @@
         self.kFunctor      = ipDiffim.PsfMatchingFunctorF(self.basisList)
 
         # known input images
-<<<<<<< HEAD
-        defDataDir = eups.productDir('afwdata')
-        defSciencePath = os.path.join(defDataDir, "CFHT", "D4", 
-                                      "cal-53535-i-797722_1")
-        self.scienceImage  = afwImage.MaskedImageF(defSciencePath)
-
-=======
         self.defDataDir = eups.productDir('afwdata')
         if self.defDataDir:
             defSciencePath = os.path.join(self.defDataDir, "CFHT", "D4", 
                                           "cal-53535-i-797722_1")
             self.scienceImage  = afwImage.MaskedImageF(defSciencePath)
             
-            # edge bit
-            self.edgeBit = afwImage.MaskU().getMaskPlane('EDGE')
-        
->>>>>>> bc154744
     def tearDown(self):
         del self.policy
 
