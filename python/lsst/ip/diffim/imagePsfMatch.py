# This file is part of ip_diffim.
#
# Developed for the LSST Data Management System.
# This product includes software developed by the LSST Project
# (https://www.lsst.org).
# See the COPYRIGHT file at the top-level directory of this distribution
# for details of code ownership.
#
# This program is free software: you can redistribute it and/or modify
# it under the terms of the GNU General Public License as published by
# the Free Software Foundation, either version 3 of the License, or
# (at your option) any later version.
#
# This program is distributed in the hope that it will be useful,
# but WITHOUT ANY WARRANTY; without even the implied warranty of
# MERCHANTABILITY or FITNESS FOR A PARTICULAR PURPOSE.  See the
# GNU General Public License for more details.
#
# You should have received a copy of the GNU General Public License
# along with this program.  If not, see <https://www.gnu.org/licenses/>.

import numpy as np

import lsst.daf.base as dafBase
import lsst.pex.config as pexConfig
import lsst.afw.detection as afwDetect
import lsst.afw.image as afwImage
import lsst.afw.math as afwMath
import lsst.afw.geom as afwGeom
import lsst.afw.table as afwTable
import lsst.geom as geom
import lsst.pipe.base as pipeBase
from lsst.meas.algorithms import SourceDetectionTask, SubtractBackgroundTask, WarpedPsf
from lsst.meas.base import SingleFrameMeasurementTask
from .makeKernelBasisList import makeKernelBasisList
from .psfMatch import PsfMatchTask, PsfMatchConfigDF, PsfMatchConfigAL
from . import utils as diffimUtils
from . import diffimLib
from . import diffimTools
import lsst.afw.display as afwDisplay
from lsst.utils.timer import timeMethod

__all__ = ["ImagePsfMatchConfig", "ImagePsfMatchTask", "subtractAlgorithmRegistry"]


class ImagePsfMatchConfig(pexConfig.Config):
    """Configuration for image-to-image Psf matching.
    """
    kernel = pexConfig.ConfigChoiceField(
        doc="kernel type",
        typemap=dict(
            AL=PsfMatchConfigAL,
            DF=PsfMatchConfigDF
        ),
        default="AL",
    )
    selectDetection = pexConfig.ConfigurableField(
        target=SourceDetectionTask,
        doc="Initial detections used to feed stars to kernel fitting",
    )
    selectMeasurement = pexConfig.ConfigurableField(
        target=SingleFrameMeasurementTask,
        doc="Initial measurements used to feed stars to kernel fitting",
    )
    fwhmExposureGrid = pexConfig.Field(
        doc="Grid size to compute the average FWHM in an exposure",
        dtype=int,
        default=10,
    )
    fwhmExposureBuffer = pexConfig.Field(
        doc="Fractional buffer margin to be left out of all sides of the image during construction"
            "of grid to compute average FWHM in an exposure",
        dtype=float,
        default=0.05,
    )

    def setDefaults(self):
        # High sigma detections only
        self.selectDetection.reEstimateBackground = False
        self.selectDetection.thresholdValue = 10.0

        # Minimal set of measurments for star selection
        self.selectMeasurement.algorithms.names.clear()
        self.selectMeasurement.algorithms.names = ('base_SdssCentroid', 'base_PsfFlux', 'base_PixelFlags',
                                                   'base_SdssShape', 'base_GaussianFlux', 'base_SkyCoord')
        self.selectMeasurement.slots.modelFlux = None
        self.selectMeasurement.slots.apFlux = None
        self.selectMeasurement.slots.calibFlux = None


class ImagePsfMatchTask(PsfMatchTask):
    """Psf-match two MaskedImages or Exposures using the sources in the images.

    Parameters
    ----------
    args :
        Arguments to be passed to lsst.ip.diffim.PsfMatchTask.__init__
    kwargs :
        Keyword arguments to be passed to lsst.ip.diffim.PsfMatchTask.__init__

    Notes
    -----
    Upon initialization, the kernel configuration is defined by self.config.kernel.active.
    The task creates an lsst.afw.math.Warper from the subConfig self.config.kernel.active.warpingConfig.
    A schema for the selection and measurement of candidate lsst.ip.diffim.KernelCandidates is
    defined, and used to initize subTasks selectDetection (for candidate detection) and selectMeasurement
    (for candidate measurement).

    Description

    Build a Psf-matching kernel using two input images, either as MaskedImages (in which case they need
    to be astrometrically aligned) or Exposures (in which case astrometric alignment will happen by
    default but may be turned off).  This requires a list of input Sources which may be provided
    by the calling Task; if not, the Task will perform a coarse source detection
    and selection for this purpose. Sources are vetted for signal-to-noise and masked pixels
    (in both the template and science image), and substamps around each acceptable
    source are extracted and used to create an instance of KernelCandidate.
    Each KernelCandidate is then placed within a lsst.afw.math.SpatialCellSet, which is used by an ensemble of
    lsst.afw.math.CandidateVisitor instances to build the Psf-matching kernel.   These visitors include, in
    the order that they are called: BuildSingleKernelVisitor, KernelSumVisitor, BuildSpatialKernelVisitor,
    and AssessSpatialKernelVisitor.

    Sigma clipping of KernelCandidates is performed as follows:

    - BuildSingleKernelVisitor, using the substamp diffim residuals from the per-source kernel fit,
        if PsfMatchConfig.singleKernelClipping is True
    - KernelSumVisitor, using the mean and standard deviation of the kernel sum from all candidates,
        if PsfMatchConfig.kernelSumClipping is True
    - AssessSpatialKernelVisitor, using the substamp diffim ressiduals from the spatial kernel fit,
        if PsfMatchConfig.spatialKernelClipping is True

    The actual solving for the kernel (and differential background model) happens in
    lsst.ip.diffim.PsfMatchTask._solve.  This involves a loop over the SpatialCellSet that first builds the
    per-candidate matching kernel for the requested number of KernelCandidates per cell
    (PsfMatchConfig.nStarPerCell).  The quality of this initial per-candidate difference image is examined,
    using moments of the pixel residuals in the difference image normalized by the square root of the variance
    (i.e. sigma); ideally this should follow a normal (0, 1) distribution,
    but the rejection thresholds are set
    by the config (PsfMatchConfig.candidateResidualMeanMax and PsfMatchConfig.candidateResidualStdMax).
    All candidates that pass this initial build are then examined en masse to find the
    mean/stdev of the kernel sums across all candidates.
    Objects that are significantly above or below the mean,
    typically due to variability or sources that are saturated in one image but not the other,
    are also rejected.This threshold is defined by PsfMatchConfig.maxKsumSigma.
    Finally, a spatial model is built using all currently-acceptable candidates,
    and the spatial model used to derive a second set of (spatial) residuals
    which are again used to reject bad candidates, using the same thresholds as above.

    Invoking the Task

    There is no run() method for this Task.  Instead there are 4 methods that
    may be used to invoke the Psf-matching.  These are
    `~lsst.ip.diffim.imagePsfMatch.ImagePsfMatchTask.matchMaskedImages`,
    `~lsst.ip.diffim.imagePsfMatch.ImagePsfMatchTask.subtractMaskedImages`,
    `~lsst.ip.diffim.imagePsfMatch.ImagePsfMatchTask.matchExposures`, and
    `~lsst.ip.diffim.imagePsfMatch.ImagePsfMatchTask.subtractExposures`.

    The methods that operate on lsst.afw.image.MaskedImage require that the images already be astrometrically
    aligned, and are the same shape.  The methods that operate on lsst.afw.image.Exposure allow for the
    input images to be misregistered and potentially be different sizes; by default a
    lsst.afw.math.LanczosWarpingKernel is used to perform the astrometric alignment.  The methods
    that "match" images return a Psf-matched image, while the methods that "subtract" images
    return a Psf-matched and template subtracted image.

    See each method's returned lsst.pipe.base.Struct for more details.

    Debug variables

    The lsst.pipe.base.cmdLineTask.CmdLineTask command line task interface supports a
    flag -d/--debug to import debug.py from your PYTHONPATH.  The relevant contents of debug.py
    for this Task include:

    .. code-block:: py

        import sys
        import lsstDebug
        def DebugInfo(name):
            di = lsstDebug.getInfo(name)
            if name == "lsst.ip.diffim.psfMatch":
                di.display = True                 # enable debug output
                di.maskTransparency = 80          # display mask transparency
                di.displayCandidates = True       # show all the candidates and residuals
                di.displayKernelBasis = False     # show kernel basis functions
                di.displayKernelMosaic = True     # show kernel realized across the image
                di.plotKernelSpatialModel = False # show coefficients of spatial model
                di.showBadCandidates = True       # show the bad candidates (red) along with good (green)
            elif name == "lsst.ip.diffim.imagePsfMatch":
                di.display = True                 # enable debug output
                di.maskTransparency = 30          # display mask transparency
                di.displayTemplate = True         # show full (remapped) template
                di.displaySciIm = True            # show science image to match to
                di.displaySpatialCells = True     # show spatial cells
                di.displayDiffIm = True           # show difference image
                di.showBadCandidates = True       # show the bad candidates (red) along with good (green)
            elif name == "lsst.ip.diffim.diaCatalogSourceSelector":
                di.display = False                # enable debug output
                di.maskTransparency = 30          # display mask transparency
                di.displayExposure = True         # show exposure with candidates indicated
                di.pauseAtEnd = False             # pause when done
            return di
        lsstDebug.Info = DebugInfo
        lsstDebug.frame = 1

    Note that if you want addional logging info, you may add to your scripts:

    .. code-block:: py

        import lsst.utils.logging as logUtils
        logUtils.trace_set_at("lsst.ip.diffim", 4)

    Examples
    --------
    A complete example of using ImagePsfMatchTask

    This code is imagePsfMatchTask.py in the examples directory, and can be run as e.g.

    .. code-block:: none

        examples/imagePsfMatchTask.py --debug
        examples/imagePsfMatchTask.py --debug --mode="matchExposures"
        examples/imagePsfMatchTask.py --debug --template /path/to/templateExp.fits
        --science /path/to/scienceExp.fits

    Create a subclass of ImagePsfMatchTask that allows us to either match exposures, or subtract exposures:

    .. code-block:: none

        class MyImagePsfMatchTask(ImagePsfMatchTask):

            def __init__(self, args, kwargs):
                ImagePsfMatchTask.__init__(self, args, kwargs)

            def run(self, templateExp, scienceExp, mode):
                if mode == "matchExposures":
                    return self.matchExposures(templateExp, scienceExp)
                elif mode == "subtractExposures":
                    return self.subtractExposures(templateExp, scienceExp)

    And allow the user the freedom to either run the script in default mode,
    or point to their own images on disk.
    Note that these images must be readable as an lsst.afw.image.Exposure.

    We have enabled some minor display debugging in this script via the --debug option.  However, if you
    have an lsstDebug debug.py in your PYTHONPATH you will get additional debugging displays.  The following
    block checks for this script:

    .. code-block:: py

        if args.debug:
            try:
                import debug
                # Since I am displaying 2 images here, set the starting frame number for the LSST debug LSST
                debug.lsstDebug.frame = 3
            except ImportError as e:
                print(e, file=sys.stderr)

    Finally, we call a run method that we define below.
    First set up a Config and modify some of the parameters.
    E.g. use an "Alard-Lupton" sum-of-Gaussian basis,
    fit for a differential background, and use low order spatial
    variation in the kernel and background:

    .. code-block:: py

        def run(args):
        #
        # Create the Config and use sum of gaussian basis
        #
        config = ImagePsfMatchTask.ConfigClass()
        config.kernel.name = "AL"
        config.kernel.active.fitForBackground = True
        config.kernel.active.spatialKernelOrder = 1
        config.kernel.active.spatialBgOrder = 0

    Make sure the images (if any) that were sent to the script exist on disk and are readable.  If no images
    are sent, make some fake data up for the sake of this example script (have a look at the code if you want
    more details on generateFakeImages):

    .. code-block:: py

        # Run the requested method of the Task
        if args.template is not None and args.science is not None:
            if not os.path.isfile(args.template):
                raise FileNotFoundError("Template image %s does not exist" % (args.template))
            if not os.path.isfile(args.science):
                raise FileNotFoundError("Science image %s does not exist" % (args.science))
            try:
                templateExp = afwImage.ExposureF(args.template)
            except Exception as e:
                raise RuntimeError("Cannot read template image %s" % (args.template))
            try:
                scienceExp = afwImage.ExposureF(args.science)
            except Exception as e:
                raise RuntimeError("Cannot read science image %s" % (args.science))
        else:
            templateExp, scienceExp = generateFakeImages()
            config.kernel.active.sizeCellX = 128
            config.kernel.active.sizeCellY = 128

    Create and run the Task:

    .. code-block:: py

        # Create the Task
        psfMatchTask = MyImagePsfMatchTask(config=config)
        # Run the Task
        result = psfMatchTask.run(templateExp, scienceExp, args.mode)

    And finally provide some optional debugging displays:

    .. code-block:: py

        if args.debug:
        # See if the LSST debug has incremented the frame number; if not start with frame 3
        try:
            frame = debug.lsstDebug.frame + 1
        except Exception:
            frame = 3
        afwDisplay.Display(frame=frame).mtv(result.matchedExposure,
                                            title="Example script: Matched Template Image")
        if "subtractedExposure" in result.getDict():
            afwDisplay.Display(frame=frame + 1).mtv(result.subtractedExposure,
                                                    title="Example script: Subtracted Image")
    """

    ConfigClass = ImagePsfMatchConfig

    def __init__(self, *args, **kwargs):
        """Create the ImagePsfMatchTask.
        """
        PsfMatchTask.__init__(self, *args, **kwargs)
        self.kConfig = self.config.kernel.active
        self._warper = afwMath.Warper.fromConfig(self.kConfig.warpingConfig)
        # the background subtraction task uses a config from an unusual location,
        # so cannot easily be constructed with makeSubtask
        self.background = SubtractBackgroundTask(config=self.kConfig.afwBackgroundConfig, name="background",
                                                 parentTask=self)
        self.selectSchema = afwTable.SourceTable.makeMinimalSchema()
        self.selectAlgMetadata = dafBase.PropertyList()
        self.makeSubtask("selectDetection", schema=self.selectSchema)
        self.makeSubtask("selectMeasurement", schema=self.selectSchema, algMetadata=self.selectAlgMetadata)

<<<<<<< HEAD
=======
    def getFwhmPix(self, psf, position=None):
        """Return the FWHM in pixels of a Psf.
        """
        if position is None:
            position = psf.getAveragePosition()
        sigPix = psf.computeShape(position).getDeterminantRadius()
        return sigPix*sigma2fwhm

>>>>>>> e21a5839
    @timeMethod
    def matchExposures(self, templateExposure, scienceExposure,
                       templateFwhmPix=None, scienceFwhmPix=None,
                       candidateList=None, doWarping=True, convolveTemplate=True):
        """Warp and PSF-match an exposure to the reference.

        Do the following, in order:

        - Warp templateExposure to match scienceExposure,
            if doWarping True and their WCSs do not already match
        - Determine a PSF matching kernel and differential background model
            that matches templateExposure to scienceExposure
        - Convolve templateExposure by PSF matching kernel

        Parameters
        ----------
        templateExposure : `lsst.afw.image.Exposure`
            Exposure to warp and PSF-match to the reference masked image
        scienceExposure : `lsst.afw.image.Exposure`
            Exposure whose WCS and PSF are to be matched to
        templateFwhmPix :`float`
            FWHM (in pixels) of the Psf in the template image (image to convolve)
        scienceFwhmPix : `float`
            FWHM (in pixels) of the Psf in the science image
        candidateList : `list`, optional
            a list of footprints/maskedImages for kernel candidates;
            if `None` then source detection is run.

            - Currently supported: list of Footprints or measAlg.PsfCandidateF

        doWarping : `bool`
            what to do if ``templateExposure`` and ``scienceExposure`` WCSs do not match:

            - if `True` then warp ``templateExposure`` to match ``scienceExposure``
            - if `False` then raise an Exception

        convolveTemplate : `bool`
            Whether to convolve the template image or the science image:

            - if `True`, ``templateExposure`` is warped if doWarping,
              ``templateExposure`` is convolved
            - if `False`, ``templateExposure`` is warped if doWarping,
              ``scienceExposure`` is convolved

        Returns
        -------
        results : `lsst.pipe.base.Struct`
            An `lsst.pipe.base.Struct` containing these fields:

            - ``matchedImage`` : the PSF-matched exposure =
                Warped ``templateExposure`` convolved by psfMatchingKernel. This has:

                - the same parent bbox, Wcs and PhotoCalib as scienceExposure
                - the same filter as templateExposure
                - no Psf (because the PSF-matching process does not compute one)

            - ``psfMatchingKernel`` : the PSF matching kernel
            - ``backgroundModel`` : differential background model
            - ``kernelCellSet`` : SpatialCellSet used to solve for the PSF matching kernel

        Raises
        ------
        RuntimeError
           Raised if doWarping is False and ``templateExposure`` and
           ``scienceExposure`` WCSs do not match
        """
        if not self._validateWcs(templateExposure, scienceExposure):
            if doWarping:
                self.log.info("Astrometrically registering template to science image")
                templatePsf = templateExposure.getPsf()
                # Warp PSF before overwriting exposure
                xyTransform = afwGeom.makeWcsPairTransform(templateExposure.getWcs(),
                                                           scienceExposure.getWcs())
                psfWarped = WarpedPsf(templatePsf, xyTransform)
                templateExposure = self._warper.warpExposure(scienceExposure.getWcs(),
                                                             templateExposure,
                                                             destBBox=scienceExposure.getBBox())
                templateExposure.setPsf(psfWarped)
            else:
                self.log.error("ERROR: Input images not registered")
                raise RuntimeError("Input images not registered")

        if templateFwhmPix is None:
            if not templateExposure.hasPsf():
                self.log.warning("No estimate of Psf FWHM for template image")
            else:
                templateFwhmPix = templateExposure.evaluateMedianFwhm(self.config.fwhmExposureBuffer,
                                                                      self.config.fwhmExposureGrid)
                self.log.info("templateFwhmPix: %s", templateFwhmPix)

        if scienceFwhmPix is None:
            if not scienceExposure.hasPsf():
                self.log.warning("No estimate of Psf FWHM for science image")
            else:
                scienceFwhmPix = scienceExposure.evaluateMedianFwhm(self.config.fwhmExposureBuffer,
                                                                    self.config.fwhmExposureGrid)
                self.log.info("scienceFwhmPix: %s", scienceFwhmPix)

        if convolveTemplate:
            kernelSize = self.makeKernelBasisList(templateFwhmPix, scienceFwhmPix)[0].getWidth()
            candidateList = self.makeCandidateList(
                templateExposure, scienceExposure, kernelSize, candidateList)
            results = self.matchMaskedImages(
                templateExposure.getMaskedImage(), scienceExposure.getMaskedImage(), candidateList,
                templateFwhmPix=templateFwhmPix, scienceFwhmPix=scienceFwhmPix)
        else:
            kernelSize = self.makeKernelBasisList(scienceFwhmPix, templateFwhmPix)[0].getWidth()
            candidateList = self.makeCandidateList(
                templateExposure, scienceExposure, kernelSize, candidateList)
            results = self.matchMaskedImages(
                scienceExposure.getMaskedImage(), templateExposure.getMaskedImage(), candidateList,
                templateFwhmPix=scienceFwhmPix, scienceFwhmPix=templateFwhmPix)

        psfMatchedExposure = afwImage.makeExposure(results.matchedImage, scienceExposure.getWcs())
        psfMatchedExposure.setFilterLabel(templateExposure.getFilterLabel())
        psfMatchedExposure.setPhotoCalib(scienceExposure.getPhotoCalib())
        results.warpedExposure = templateExposure
        results.matchedExposure = psfMatchedExposure
        return results

    @timeMethod
    def matchMaskedImages(self, templateMaskedImage, scienceMaskedImage, candidateList,
                          templateFwhmPix=None, scienceFwhmPix=None):
        """PSF-match a MaskedImage (templateMaskedImage) to a reference MaskedImage (scienceMaskedImage).

        Do the following, in order:

        - Determine a PSF matching kernel and differential background model
            that matches templateMaskedImage to scienceMaskedImage
        - Convolve templateMaskedImage by the PSF matching kernel

        Parameters
        ----------
        templateMaskedImage : `lsst.afw.image.MaskedImage`
            masked image to PSF-match to the reference masked image;
            must be warped to match the reference masked image
        scienceMaskedImage : `lsst.afw.image.MaskedImage`
            maskedImage whose PSF is to be matched to
        templateFwhmPix : `float`
            FWHM (in pixels) of the Psf in the template image (image to convolve)
        scienceFwhmPix : `float`
            FWHM (in pixels) of the Psf in the science image
        candidateList : `list`, optional
            A list of footprints/maskedImages for kernel candidates;
            if `None` then source detection is run.

            - Currently supported: list of Footprints or measAlg.PsfCandidateF

        Returns
        -------
        result : `callable`
        An `lsst.pipe.base.Struct` containing these fields:

        - psfMatchedMaskedImage: the PSF-matched masked image =
            ``templateMaskedImage`` convolved with psfMatchingKernel.
            This has the same xy0, dimensions and wcs as ``scienceMaskedImage``.
        - psfMatchingKernel: the PSF matching kernel
        - backgroundModel: differential background model
        - kernelCellSet: SpatialCellSet used to solve for the PSF matching kernel

        Raises
        ------
        RuntimeError
            Raised if input images have different dimensions
        """
        import lsstDebug
        display = lsstDebug.Info(__name__).display
        displayTemplate = lsstDebug.Info(__name__).displayTemplate
        displaySciIm = lsstDebug.Info(__name__).displaySciIm
        displaySpatialCells = lsstDebug.Info(__name__).displaySpatialCells
        maskTransparency = lsstDebug.Info(__name__).maskTransparency
        if not maskTransparency:
            maskTransparency = 0
        if display:
            afwDisplay.setDefaultMaskTransparency(maskTransparency)

        if not candidateList:
            raise RuntimeError("Candidate list must be populated by makeCandidateList")

        if not self._validateSize(templateMaskedImage, scienceMaskedImage):
            self.log.error("ERROR: Input images different size")
            raise RuntimeError("Input images different size")

        if display and displayTemplate:
            disp = afwDisplay.Display(frame=lsstDebug.frame)
            disp.mtv(templateMaskedImage, title="Image to convolve")
            lsstDebug.frame += 1

        if display and displaySciIm:
            disp = afwDisplay.Display(frame=lsstDebug.frame)
            disp.mtv(scienceMaskedImage, title="Image to not convolve")
            lsstDebug.frame += 1

        kernelCellSet = self._buildCellSet(templateMaskedImage,
                                           scienceMaskedImage,
                                           candidateList)

        if display and displaySpatialCells:
            diffimUtils.showKernelSpatialCells(scienceMaskedImage, kernelCellSet,
                                               symb="o", ctype=afwDisplay.CYAN, ctypeUnused=afwDisplay.YELLOW,
                                               ctypeBad=afwDisplay.RED, size=4, frame=lsstDebug.frame,
                                               title="Image to not convolve")
            lsstDebug.frame += 1

        if templateFwhmPix and scienceFwhmPix:
            self.log.info("Matching Psf FWHM %.2f -> %.2f pix", templateFwhmPix, scienceFwhmPix)

        if self.kConfig.useBicForKernelBasis:
            tmpKernelCellSet = self._buildCellSet(templateMaskedImage,
                                                  scienceMaskedImage,
                                                  candidateList)
            nbe = diffimTools.NbasisEvaluator(self.kConfig, templateFwhmPix, scienceFwhmPix)
            bicDegrees = nbe(tmpKernelCellSet, self.log)
            basisList = self.makeKernelBasisList(templateFwhmPix, scienceFwhmPix,
                                                 basisDegGauss=bicDegrees[0], metadata=self.metadata)
            del tmpKernelCellSet
        else:
            basisList = self.makeKernelBasisList(templateFwhmPix, scienceFwhmPix,
                                                 metadata=self.metadata)

        spatialSolution, psfMatchingKernel, backgroundModel = self._solve(kernelCellSet, basisList)

        psfMatchedMaskedImage = afwImage.MaskedImageF(templateMaskedImage.getBBox())
        convolutionControl = afwMath.ConvolutionControl()
        convolutionControl.setDoNormalize(False)
        afwMath.convolve(psfMatchedMaskedImage, templateMaskedImage, psfMatchingKernel, convolutionControl)
        return pipeBase.Struct(
            matchedImage=psfMatchedMaskedImage,
            psfMatchingKernel=psfMatchingKernel,
            backgroundModel=backgroundModel,
            kernelCellSet=kernelCellSet,
        )

    @timeMethod
    def subtractExposures(self, templateExposure, scienceExposure,
                          templateFwhmPix=None, scienceFwhmPix=None,
                          candidateList=None, doWarping=True, convolveTemplate=True):
        """Register, Psf-match and subtract two Exposures.

        Do the following, in order:

        - Warp templateExposure to match scienceExposure, if their WCSs do not already match
        - Determine a PSF matching kernel and differential background model
            that matches templateExposure to scienceExposure
        - PSF-match templateExposure to scienceExposure
        - Compute subtracted exposure (see return values for equation).

        Parameters
        ----------
        templateExposure : `lsst.afw.image.ExposureF`
            Exposure to PSF-match to scienceExposure
        scienceExposure : `lsst.afw.image.ExposureF`
            Reference Exposure
        templateFwhmPix : `float`
            FWHM (in pixels) of the Psf in the template image (image to convolve)
        scienceFwhmPix : `float`
            FWHM (in pixels) of the Psf in the science image
        candidateList : `list`, optional
            A list of footprints/maskedImages for kernel candidates;
            if `None` then source detection is run.

            - Currently supported: list of Footprints or measAlg.PsfCandidateF

        doWarping : `bool`
            What to do if ``templateExposure``` and ``scienceExposure`` WCSs do
            not match:

            - if `True` then warp ``templateExposure`` to match ``scienceExposure``
            - if `False` then raise an Exception

        convolveTemplate : `bool`
            Convolve the template image or the science image

            - if `True`, ``templateExposure`` is warped if doWarping,
              ``templateExposure`` is convolved
            - if `False`, ``templateExposure`` is warped if doWarping,
              ``scienceExposure is`` convolved

        Returns
        -------
        result : `lsst.pipe.base.Struct`
            An `lsst.pipe.base.Struct` containing these fields:

            - ``subtractedExposure`` : subtracted Exposure
                scienceExposure - (matchedImage + backgroundModel)
            - ``matchedImage`` : ``templateExposure`` after warping to match
                                 ``templateExposure`` (if doWarping true),
                                 and convolving with psfMatchingKernel
            - ``psfMatchingKernel`` : PSF matching kernel
            - ``backgroundModel`` : differential background model
            - ``kernelCellSet`` : SpatialCellSet used to determine PSF matching kernel
        """
        results = self.matchExposures(
            templateExposure=templateExposure,
            scienceExposure=scienceExposure,
            templateFwhmPix=templateFwhmPix,
            scienceFwhmPix=scienceFwhmPix,
            candidateList=candidateList,
            doWarping=doWarping,
            convolveTemplate=convolveTemplate
        )
        # Always inherit WCS and photocalib from science exposure
        subtractedExposure = afwImage.ExposureF(scienceExposure, deep=True)
        # Note, the decorrelation afterburner re-calculates the variance plane
        # from the variance planes of the original exposures.
        # That recalculation code must be in accordance with the
        # photometric level set here in ``subtractedMaskedImage``.
        if convolveTemplate:
            subtractedMaskedImage = subtractedExposure.maskedImage
            subtractedMaskedImage -= results.matchedExposure.maskedImage
            subtractedMaskedImage -= results.backgroundModel
        else:
            subtractedMaskedImage = subtractedExposure.maskedImage
            subtractedMaskedImage[:, :] = results.warpedExposure.maskedImage
            subtractedMaskedImage -= results.matchedExposure.maskedImage
            subtractedMaskedImage -= results.backgroundModel

            # Preserve polarity of differences
            subtractedMaskedImage *= -1

            # Place back on native photometric scale
            subtractedMaskedImage /= results.psfMatchingKernel.computeImage(
                afwImage.ImageD(results.psfMatchingKernel.getDimensions()), False)
            # We matched to the warped template
            subtractedExposure.setPsf(results.warpedExposure.getPsf())

        import lsstDebug
        display = lsstDebug.Info(__name__).display
        displayDiffIm = lsstDebug.Info(__name__).displayDiffIm
        maskTransparency = lsstDebug.Info(__name__).maskTransparency
        if not maskTransparency:
            maskTransparency = 0
        if display:
            afwDisplay.setDefaultMaskTransparency(maskTransparency)
        if display and displayDiffIm:
            disp = afwDisplay.Display(frame=lsstDebug.frame)
            disp.mtv(templateExposure, title="Template")
            lsstDebug.frame += 1
            disp = afwDisplay.Display(frame=lsstDebug.frame)
            disp.mtv(results.matchedExposure, title="Matched template")
            lsstDebug.frame += 1
            disp = afwDisplay.Display(frame=lsstDebug.frame)
            disp.mtv(scienceExposure, title="Science Image")
            lsstDebug.frame += 1
            disp = afwDisplay.Display(frame=lsstDebug.frame)
            disp.mtv(subtractedExposure, title="Difference Image")
            lsstDebug.frame += 1

        results.subtractedExposure = subtractedExposure
        return results

    @timeMethod
    def subtractMaskedImages(self, templateMaskedImage, scienceMaskedImage, candidateList,
                             templateFwhmPix=None, scienceFwhmPix=None):
        """Psf-match and subtract two MaskedImages.

        Do the following, in order:

        - PSF-match templateMaskedImage to scienceMaskedImage
        - Determine the differential background
        - Return the difference: scienceMaskedImage
            ((warped templateMaskedImage convolved with psfMatchingKernel) + backgroundModel)

        Parameters
        ----------
        templateMaskedImage : `lsst.afw.image.MaskedImage`
            MaskedImage to PSF-match to ``scienceMaskedImage``
        scienceMaskedImage : `lsst.afw.image.MaskedImage`
            Reference MaskedImage
        templateFwhmPix : `float`
            FWHM (in pixels) of the Psf in the template image (image to convolve)
        scienceFwhmPix : `float`
            FWHM (in pixels) of the Psf in the science image
        candidateList : `list`, optional
            A list of footprints/maskedImages for kernel candidates;
            if `None` then source detection is run.

            - Currently supported: list of Footprints or measAlg.PsfCandidateF

        Returns
        -------
        results : `lsst.pipe.base.Struct`
            An `lsst.pipe.base.Struct` containing these fields:

            - ``subtractedMaskedImage`` : ``scienceMaskedImage`` - (matchedImage + backgroundModel)
            - ``matchedImage`` : templateMaskedImage convolved with psfMatchingKernel
            - `psfMatchingKernel`` : PSF matching kernel
            - ``backgroundModel`` : differential background model
            - ``kernelCellSet`` : SpatialCellSet used to determine PSF matching kernel

        """
        if not candidateList:
            raise RuntimeError("Candidate list must be populated by makeCandidateList")

        results = self.matchMaskedImages(
            templateMaskedImage=templateMaskedImage,
            scienceMaskedImage=scienceMaskedImage,
            candidateList=candidateList,
            templateFwhmPix=templateFwhmPix,
            scienceFwhmPix=scienceFwhmPix,
        )

        subtractedMaskedImage = afwImage.MaskedImageF(scienceMaskedImage, True)
        subtractedMaskedImage -= results.matchedImage
        subtractedMaskedImage -= results.backgroundModel
        results.subtractedMaskedImage = subtractedMaskedImage

        import lsstDebug
        display = lsstDebug.Info(__name__).display
        displayDiffIm = lsstDebug.Info(__name__).displayDiffIm
        maskTransparency = lsstDebug.Info(__name__).maskTransparency
        if not maskTransparency:
            maskTransparency = 0
        if display:
            afwDisplay.setDefaultMaskTransparency(maskTransparency)
        if display and displayDiffIm:
            disp = afwDisplay.Display(frame=lsstDebug.frame)
            disp.mtv(subtractedMaskedImage, title="Subtracted masked image")
            lsstDebug.frame += 1

        return results

    def getSelectSources(self, exposure, sigma=None, doSmooth=True, idFactory=None):
        """Get sources to use for Psf-matching.

        This method runs detection and measurement on an exposure.
        The returned set of sources will be used as candidates for
        Psf-matching.

        Parameters
        ----------
        exposure : `lsst.afw.image.Exposure`
            Exposure on which to run detection/measurement
        sigma : `float`
            Detection threshold
        doSmooth : `bool`
            Whether or not to smooth the Exposure with Psf before detection
        idFactory :
            Factory for the generation of Source ids

        Returns
        -------
        selectSources :
            source catalog containing candidates for the Psf-matching
        """
        if idFactory:
            table = afwTable.SourceTable.make(self.selectSchema, idFactory)
        else:
            table = afwTable.SourceTable.make(self.selectSchema)
        mi = exposure.getMaskedImage()

        imArr = mi.getImage().getArray()
        maskArr = mi.getMask().getArray()
        miArr = np.ma.masked_array(imArr, mask=maskArr)
        try:
            fitBg = self.background.fitBackground(mi)
            bkgd = fitBg.getImageF(self.background.config.algorithm,
                                   self.background.config.undersampleStyle)
        except Exception:
            self.log.warning("Failed to get background model.  Falling back to median background estimation")
            bkgd = np.ma.median(miArr)

        # Take off background for detection
        mi -= bkgd
        try:
            table.setMetadata(self.selectAlgMetadata)
            detRet = self.selectDetection.run(
                table=table,
                exposure=exposure,
                sigma=sigma,
                doSmooth=doSmooth
            )
            selectSources = detRet.sources
            self.selectMeasurement.run(measCat=selectSources, exposure=exposure)
        finally:
            # Put back on the background in case it is needed down stream
            mi += bkgd
            del bkgd
        return selectSources

    def makeCandidateList(self, templateExposure, scienceExposure, kernelSize, candidateList=None):
        """Make a list of acceptable KernelCandidates.

        Accept or generate a list of candidate sources for
        Psf-matching, and examine the Mask planes in both of the
        images for indications of bad pixels

        Parameters
        ----------
        templateExposure : `lsst.afw.image.Exposure`
            Exposure that will be convolved
        scienceExposure : `lsst.afw.image.Exposure`
            Exposure that will be matched-to
        kernelSize : `float`
            Dimensions of the Psf-matching Kernel, used to grow detection footprints
        candidateList : `list`, optional
            List of Sources to examine. Elements must be of type afw.table.Source
            or a type that wraps a Source and has a getSource() method, such as
            meas.algorithms.PsfCandidateF.

        Returns
        -------
        candidateList : `list` of `dict`
            A list of dicts having a "source" and "footprint"
            field for the Sources deemed to be appropriate for Psf
            matching
        """
        if candidateList is None:
            candidateList = self.getSelectSources(scienceExposure)

        if len(candidateList) < 1:
            raise RuntimeError("No candidates in candidateList")

        listTypes = set(type(x) for x in candidateList)
        if len(listTypes) > 1:
            raise RuntimeError("Candidate list contains mixed types: %s" % [t for t in listTypes])

        if not isinstance(candidateList[0], afwTable.SourceRecord):
            try:
                candidateList[0].getSource()
            except Exception as e:
                raise RuntimeError(f"Candidate List is of type: {type(candidateList[0])} "
                                   "Can only make candidate list from list of afwTable.SourceRecords, "
                                   f"measAlg.PsfCandidateF or other type with a getSource() method: {e}")
            candidateList = [c.getSource() for c in candidateList]

        candidateList = diffimTools.sourceToFootprintList(candidateList,
                                                          templateExposure, scienceExposure,
                                                          kernelSize,
                                                          self.kConfig.detectionConfig,
                                                          self.log)
        if len(candidateList) == 0:
            raise RuntimeError("Cannot find any objects suitable for KernelCandidacy")

        return candidateList

    def makeKernelBasisList(self, targetFwhmPix=None, referenceFwhmPix=None,
                            basisDegGauss=None, basisSigmaGauss=None, metadata=None):
        """Wrapper to set log messages for
        `lsst.ip.diffim.makeKernelBasisList`.

        Parameters
        ----------
        targetFwhmPix : `float`, optional
            Passed on to `lsst.ip.diffim.generateAlardLuptonBasisList`.
            Not used for delta function basis sets.
        referenceFwhmPix : `float`, optional
            Passed on to `lsst.ip.diffim.generateAlardLuptonBasisList`.
            Not used for delta function basis sets.
        basisDegGauss : `list` of `int`, optional
            Passed on to `lsst.ip.diffim.generateAlardLuptonBasisList`.
            Not used for delta function basis sets.
        basisSigmaGauss : `list` of `int`, optional
            Passed on to `lsst.ip.diffim.generateAlardLuptonBasisList`.
            Not used for delta function basis sets.
        metadata : `lsst.daf.base.PropertySet`, optional
            Passed on to `lsst.ip.diffim.generateAlardLuptonBasisList`.
            Not used for delta function basis sets.

        Returns
        -------
        basisList: `list` of `lsst.afw.math.kernel.FixedKernel`
            List of basis kernels.
        """
        basisList = makeKernelBasisList(self.kConfig,
                                        targetFwhmPix=targetFwhmPix,
                                        referenceFwhmPix=referenceFwhmPix,
                                        basisDegGauss=basisDegGauss,
                                        basisSigmaGauss=basisSigmaGauss,
                                        metadata=metadata)
        if targetFwhmPix == referenceFwhmPix:
            self.log.info("Target and reference psf fwhms are equal, falling back to config values")
        elif referenceFwhmPix > targetFwhmPix:
            self.log.info("Reference psf fwhm is the greater, normal convolution mode")
        else:
            self.log.info("Target psf fwhm is the greater, deconvolution mode")

        return basisList

    def _adaptCellSize(self, candidateList):
        """NOT IMPLEMENTED YET.
        """
        return self.kConfig.sizeCellX, self.kConfig.sizeCellY

    def _buildCellSet(self, templateMaskedImage, scienceMaskedImage, candidateList):
        """Build a SpatialCellSet for use with the solve method.

        Parameters
        ----------
        templateMaskedImage : `lsst.afw.image.MaskedImage`
            MaskedImage to PSF-matched to scienceMaskedImage
        scienceMaskedImage : `lsst.afw.image.MaskedImage`
            Reference MaskedImage
        candidateList : `list`
            A list of footprints/maskedImages for kernel candidates;

            - Currently supported: list of Footprints or measAlg.PsfCandidateF

        Returns
        -------
        kernelCellSet : `lsst.afw.math.SpatialCellSet`
            a SpatialCellSet for use with self._solve
        """
        if not candidateList:
            raise RuntimeError("Candidate list must be populated by makeCandidateList")

        sizeCellX, sizeCellY = self._adaptCellSize(candidateList)

        # Object to store the KernelCandidates for spatial modeling
        kernelCellSet = afwMath.SpatialCellSet(templateMaskedImage.getBBox(),
                                               sizeCellX, sizeCellY)

        ps = pexConfig.makePropertySet(self.kConfig)
        # Place candidates within the spatial grid
        for cand in candidateList:
            if isinstance(cand, afwDetect.Footprint):
                bbox = cand.getBBox()
            else:
                bbox = cand['footprint'].getBBox()
            tmi = afwImage.MaskedImageF(templateMaskedImage, bbox)
            smi = afwImage.MaskedImageF(scienceMaskedImage, bbox)

            if not isinstance(cand, afwDetect.Footprint):
                if 'source' in cand:
                    cand = cand['source']
            xPos = cand.getCentroid()[0]
            yPos = cand.getCentroid()[1]
            cand = diffimLib.makeKernelCandidate(xPos, yPos, tmi, smi, ps)

            self.log.debug("Candidate %d at %f, %f", cand.getId(), cand.getXCenter(), cand.getYCenter())
            kernelCellSet.insertCandidate(cand)

        return kernelCellSet

    def _validateSize(self, templateMaskedImage, scienceMaskedImage):
        """Return True if two image-like objects are the same size.
        """
        return templateMaskedImage.getDimensions() == scienceMaskedImage.getDimensions()

    def _validateWcs(self, templateExposure, scienceExposure):
        """Return True if the WCS of the two Exposures have the same origin and extent.
        """
        templateWcs = templateExposure.getWcs()
        scienceWcs = scienceExposure.getWcs()
        templateBBox = templateExposure.getBBox()
        scienceBBox = scienceExposure.getBBox()

        # LLC
        templateOrigin = templateWcs.pixelToSky(geom.Point2D(templateBBox.getBegin()))
        scienceOrigin = scienceWcs.pixelToSky(geom.Point2D(scienceBBox.getBegin()))

        # URC
        templateLimit = templateWcs.pixelToSky(geom.Point2D(templateBBox.getEnd()))
        scienceLimit = scienceWcs.pixelToSky(geom.Point2D(scienceBBox.getEnd()))

        self.log.info("Template Wcs : %f,%f -> %f,%f",
                      templateOrigin[0], templateOrigin[1],
                      templateLimit[0], templateLimit[1])
        self.log.info("Science Wcs : %f,%f -> %f,%f",
                      scienceOrigin[0], scienceOrigin[1],
                      scienceLimit[0], scienceLimit[1])

        templateBBox = geom.Box2D(templateOrigin.getPosition(geom.degrees),
                                  templateLimit.getPosition(geom.degrees))
        scienceBBox = geom.Box2D(scienceOrigin.getPosition(geom.degrees),
                                 scienceLimit.getPosition(geom.degrees))
        if not (templateBBox.overlaps(scienceBBox)):
            raise RuntimeError("Input images do not overlap at all")

        if ((templateOrigin != scienceOrigin)
            or (templateLimit != scienceLimit)
                or (templateExposure.getDimensions() != scienceExposure.getDimensions())):
            return False
        return True


subtractAlgorithmRegistry = pexConfig.makeRegistry(
    doc="A registry of subtraction algorithms for use as a subtask in imageDifference",
)

subtractAlgorithmRegistry.register('al', ImagePsfMatchTask)<|MERGE_RESOLUTION|>--- conflicted
+++ resolved
@@ -340,8 +340,6 @@
         self.makeSubtask("selectDetection", schema=self.selectSchema)
         self.makeSubtask("selectMeasurement", schema=self.selectSchema, algMetadata=self.selectAlgMetadata)
 
-<<<<<<< HEAD
-=======
     def getFwhmPix(self, psf, position=None):
         """Return the FWHM in pixels of a Psf.
         """
@@ -350,7 +348,6 @@
         sigPix = psf.computeShape(position).getDeterminantRadius()
         return sigPix*sigma2fwhm
 
->>>>>>> e21a5839
     @timeMethod
     def matchExposures(self, templateExposure, scienceExposure,
                        templateFwhmPix=None, scienceFwhmPix=None,
